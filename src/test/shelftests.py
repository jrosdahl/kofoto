--- conflicted
+++ resolved
@@ -266,19 +266,9 @@
         del children[-1] # The last image becomes orphaned.
         alpha.setChildren(children)
         beta.setChildren(list(beta.getChildren()) + [children[-1]])
-<<<<<<< HEAD
-        root.setChildren(list(root.getChildren()) + [
-            alpha,
-            beta,
-            self.shelf.createAlbum(u"gamma", AlbumType.AllAlbums),
-            self.shelf.createAlbum(u"delta", AlbumType.AllImages)])
-        self.shelf.createAlbum(u"epsilon", AlbumType.Plain) # Orphaned album.
-        zeta = self.shelf.createAlbum(u"zeta", AlbumType.Search)
-=======
         root.setChildren(list(root.getChildren()) + [alpha, beta])
         self.shelf.createAlbum(u"epsilon", u"plain") # Orphaned album.
         zeta = self.shelf.createAlbum(u"zeta", u"search")
->>>>>>> 3fa24782
         zeta.setAttribute(u"query", u"a")
         root.setChildren(list(root.getChildren()) + [zeta])
 
@@ -311,17 +301,10 @@
     def test_createdObjects(self):
         root = self.shelf.getRootAlbum()
         children = list(root.getChildren())
-<<<<<<< HEAD
-        assert len(children) == 6
-        orphans, alpha, beta, gamma, delta, zeta = children
+        assert len(children) == 4
+        orphans, alpha, beta, zeta = children
         assert self.shelf.getAlbum(alpha.getId()) == alpha
         assert self.shelf.getAlbumByTag(u"beta") == beta
-=======
-        assert len(children) == 4
-        orphans, alpha, beta, zeta = children
-        assert self.shelf.getObject(u"alpha") == alpha
-        assert self.shelf.getAlbum(u"beta") == beta
->>>>>>> 3fa24782
         assert len(list(alpha.getChildren())) == 11
         assert len(list(beta.getChildren())) == 1
 
@@ -899,67 +882,6 @@
             os.path.join(PICDIR, "arlaharen.png"))
         imageversion.importExifTags() # TODO: Test more.
 
-<<<<<<< HEAD
-class TestAllAlbumsAlbum(TestShelfFixture):
-    def test_getType(self):
-        alpha = self.shelf.getAlbumByTag(u"gamma")
-        assert alpha.getType() == "allalbums"
-
-    def test_isMutable(self):
-        alpha = self.shelf.getAlbumByTag(u"gamma")
-        assert not alpha.isMutable()
-
-    def test_getChildren(self):
-        gamma = self.shelf.getAlbumByTag(u"gamma")
-        assert len(list(gamma.getChildren())) == 8
-
-    def test_getAlbumChildren(self):
-        gamma = self.shelf.getAlbumByTag(u"gamma")
-        assert list(gamma.getAlbumChildren()) == list(gamma.getChildren())
-
-    def test_setChildren(self):
-        gamma = self.shelf.getAlbumByTag(u"gamma")
-        try:
-            gamma.setChildren([])
-        except UnsettableChildrenError:
-            pass
-        else:
-            assert False
-
-    def test_isAlbum(self):
-        assert self.shelf.getAlbumByTag(u"gamma").isAlbum()
-
-class TestAllImagesAlbum(TestShelfFixture):
-    def test_getType(self):
-        alpha = self.shelf.getAlbumByTag(u"delta")
-        assert alpha.getType() == "allimages"
-
-    def test_isMutable(self):
-        alpha = self.shelf.getAlbumByTag(u"delta")
-        assert not alpha.isMutable()
-
-    def test_getChildren(self):
-        delta = self.shelf.getAlbumByTag(u"delta")
-        assert len(list(delta.getChildren())) == 11
-
-    def test_getAlbumChildren(self):
-        delta = self.shelf.getAlbumByTag(u"delta")
-        assert list(delta.getAlbumChildren()) == []
-
-    def test_setChildren(self):
-        delta = self.shelf.getAlbumByTag(u"delta")
-        try:
-            delta.setChildren([])
-        except UnsettableChildrenError:
-            pass
-        else:
-            assert False
-
-    def test_isAlbum(self):
-        assert self.shelf.getAlbumByTag(u"delta").isAlbum()
-
-=======
->>>>>>> 3fa24782
 class TestOrphansAlbum(TestShelfFixture):
     def test_getType(self):
         orphans = self.shelf.getAlbumByTag(u"orphans")
