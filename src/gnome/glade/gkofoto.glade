<?xml version="1.0" standalone="no"?> <!--*- mode: xml -*-->
<!DOCTYPE glade-interface SYSTEM "http://glade.gnome.org/glade-2.0.dtd">

<glade-interface>

<widget class="GtkDialog" id="quitDialog">
  <property name="visible">True</property>
  <property name="title" translatable="yes">Quit</property>
  <property name="type">GTK_WINDOW_TOPLEVEL</property>
  <property name="window_position">GTK_WIN_POS_NONE</property>
  <property name="modal">True</property>
  <property name="resizable">True</property>
  <property name="destroy_with_parent">True</property>
  <property name="has_separator">True</property>

  <child internal-child="vbox">
    <widget class="GtkVBox" id="dialog-vbox1">
      <property name="visible">True</property>
      <property name="homogeneous">False</property>
      <property name="spacing">0</property>

      <child internal-child="action_area">
	<widget class="GtkHButtonBox" id="dialog-action_area1">
	  <property name="visible">True</property>
	  <property name="layout_style">GTK_BUTTONBOX_END</property>

	  <child>
	    <widget class="GtkButton" id="save">
	      <property name="visible">True</property>
	      <property name="can_default">True</property>
	      <property name="can_focus">True</property>
	      <property name="relief">GTK_RELIEF_NORMAL</property>
	      <property name="response_id">0</property>

	      <child>
		<widget class="GtkAlignment" id="alignment4">
		  <property name="visible">True</property>
		  <property name="xalign">0.5</property>
		  <property name="yalign">0.5</property>
		  <property name="xscale">0</property>
		  <property name="yscale">0</property>

		  <child>
		    <widget class="GtkHBox" id="hbox7">
		      <property name="visible">True</property>
		      <property name="homogeneous">False</property>
		      <property name="spacing">2</property>

		      <child>
			<widget class="GtkImage" id="image4">
			  <property name="visible">True</property>
			  <property name="stock">gtk-save</property>
			  <property name="icon_size">4</property>
			  <property name="xalign">0.5</property>
			  <property name="yalign">0.5</property>
			  <property name="xpad">0</property>
			  <property name="ypad">0</property>
			</widget>
			<packing>
			  <property name="padding">0</property>
			  <property name="expand">False</property>
			  <property name="fill">False</property>
			</packing>
		      </child>

		      <child>
			<widget class="GtkLabel" id="label24">
			  <property name="visible">True</property>
			  <property name="label" translatable="yes">_Save and quit</property>
			  <property name="use_underline">True</property>
			  <property name="use_markup">False</property>
			  <property name="justify">GTK_JUSTIFY_LEFT</property>
			  <property name="wrap">False</property>
			  <property name="selectable">False</property>
			  <property name="xalign">0.5</property>
			  <property name="yalign">0.5</property>
			  <property name="xpad">0</property>
			  <property name="ypad">0</property>
			</widget>
			<packing>
			  <property name="padding">0</property>
			  <property name="expand">False</property>
			  <property name="fill">False</property>
			</packing>
		      </child>
		    </widget>
		  </child>
		</widget>
	      </child>
	    </widget>
	  </child>

	  <child>
	    <widget class="GtkButton" id="quit">
	      <property name="visible">True</property>
	      <property name="can_default">True</property>
	      <property name="can_focus">True</property>
	      <property name="relief">GTK_RELIEF_NORMAL</property>
	      <property name="response_id">1</property>

	      <child>
		<widget class="GtkAlignment" id="alignment5">
		  <property name="visible">True</property>
		  <property name="xalign">0.5</property>
		  <property name="yalign">0.5</property>
		  <property name="xscale">0</property>
		  <property name="yscale">0</property>

		  <child>
		    <widget class="GtkHBox" id="hbox8">
		      <property name="visible">True</property>
		      <property name="homogeneous">False</property>
		      <property name="spacing">2</property>

		      <child>
			<widget class="GtkImage" id="image5">
			  <property name="visible">True</property>
			  <property name="stock">gtk-quit</property>
			  <property name="icon_size">4</property>
			  <property name="xalign">0.5</property>
			  <property name="yalign">0.5</property>
			  <property name="xpad">0</property>
			  <property name="ypad">0</property>
			</widget>
			<packing>
			  <property name="padding">0</property>
			  <property name="expand">False</property>
			  <property name="fill">False</property>
			</packing>
		      </child>

		      <child>
			<widget class="GtkLabel" id="label23">
			  <property name="visible">True</property>
			  <property name="label" translatable="yes">_Quit without saving</property>
			  <property name="use_underline">True</property>
			  <property name="use_markup">False</property>
			  <property name="justify">GTK_JUSTIFY_LEFT</property>
			  <property name="wrap">False</property>
			  <property name="selectable">False</property>
			  <property name="xalign">0.5</property>
			  <property name="yalign">0.5</property>
			  <property name="xpad">0</property>
			  <property name="ypad">0</property>
			</widget>
			<packing>
			  <property name="padding">0</property>
			  <property name="expand">False</property>
			  <property name="fill">False</property>
			</packing>
		      </child>
		    </widget>
		  </child>
		</widget>
	      </child>
	    </widget>
	  </child>

	  <child>
	    <widget class="GtkButton" id="cancel">
	      <property name="visible">True</property>
	      <property name="can_default">True</property>
	      <property name="can_focus">True</property>
	      <property name="relief">GTK_RELIEF_NORMAL</property>
	      <property name="response_id">2</property>

	      <child>
		<widget class="GtkAlignment" id="alignment3">
		  <property name="visible">True</property>
		  <property name="xalign">0.5</property>
		  <property name="yalign">0.5</property>
		  <property name="xscale">0</property>
		  <property name="yscale">0</property>

		  <child>
		    <widget class="GtkHBox" id="hbox6">
		      <property name="visible">True</property>
		      <property name="homogeneous">False</property>
		      <property name="spacing">2</property>

		      <child>
			<widget class="GtkImage" id="image6">
			  <property name="visible">True</property>
			  <property name="stock">gtk-cancel</property>
			  <property name="icon_size">4</property>
			  <property name="xalign">0.5</property>
			  <property name="yalign">0.5</property>
			  <property name="xpad">0</property>
			  <property name="ypad">0</property>
			</widget>
			<packing>
			  <property name="padding">0</property>
			  <property name="expand">False</property>
			  <property name="fill">False</property>
			</packing>
		      </child>

		      <child>
			<widget class="GtkLabel" id="label23">
			  <property name="visible">True</property>
			  <property name="label" translatable="yes">_Cancel</property>
			  <property name="use_underline">True</property>
			  <property name="use_markup">False</property>
			  <property name="justify">GTK_JUSTIFY_LEFT</property>
			  <property name="wrap">False</property>
			  <property name="selectable">False</property>
			  <property name="xalign">0.5</property>
			  <property name="yalign">0.5</property>
			  <property name="xpad">0</property>
			  <property name="ypad">0</property>
			</widget>
			<packing>
			  <property name="padding">0</property>
			  <property name="expand">False</property>
			  <property name="fill">False</property>
			</packing>
		      </child>
		    </widget>
		  </child>
		</widget>
	      </child>
	    </widget>
	  </child>
	</widget>
	<packing>
	  <property name="padding">0</property>
	  <property name="expand">False</property>
	  <property name="fill">True</property>
	  <property name="pack_type">GTK_PACK_END</property>
	</packing>
      </child>

      <child>
	<widget class="GtkLabel" id="label26">
	  <property name="visible">True</property>
	  <property name="label" translatable="yes">Do you want to save your changes?</property>
	  <property name="use_underline">False</property>
	  <property name="use_markup">False</property>
	  <property name="justify">GTK_JUSTIFY_CENTER</property>
	  <property name="wrap">False</property>
	  <property name="selectable">False</property>
	  <property name="xalign">0.5</property>
	  <property name="yalign">0.5</property>
	  <property name="xpad">0</property>
	  <property name="ypad">0</property>
	</widget>
	<packing>
	  <property name="padding">16</property>
	  <property name="expand">True</property>
	  <property name="fill">True</property>
	</packing>
      </child>
    </widget>
  </child>
</widget>

<widget class="GtkDialog" id="categoryProperties">
  <property name="visible">True</property>
  <property name="title" translatable="yes">Category</property>
  <property name="type">GTK_WINDOW_TOPLEVEL</property>
  <property name="window_position">GTK_WIN_POS_NONE</property>
  <property name="modal">False</property>
  <property name="resizable">True</property>
  <property name="destroy_with_parent">False</property>
  <property name="has_separator">True</property>

  <child internal-child="vbox">
    <widget class="GtkVBox" id="dialog-vbox2">
      <property name="visible">True</property>
      <property name="homogeneous">False</property>
      <property name="spacing">0</property>

      <child internal-child="action_area">
	<widget class="GtkHButtonBox" id="dialog-action_area2">
	  <property name="visible">True</property>
	  <property name="layout_style">GTK_BUTTONBOX_END</property>

	  <child>
	    <widget class="GtkButton" id="cancelbutton1">
	      <property name="visible">True</property>
	      <property name="can_default">True</property>
	      <property name="can_focus">True</property>
	      <property name="label">gtk-cancel</property>
	      <property name="use_stock">True</property>
	      <property name="relief">GTK_RELIEF_NORMAL</property>
	      <property name="response_id">-6</property>
	    </widget>
	  </child>

	  <child>
	    <widget class="GtkButton" id="okbutton">
	      <property name="visible">True</property>
	      <property name="can_default">True</property>
	      <property name="can_focus">True</property>
	      <property name="label">gtk-ok</property>
	      <property name="use_stock">True</property>
	      <property name="relief">GTK_RELIEF_NORMAL</property>
	      <property name="response_id">-5</property>
	    </widget>
	  </child>
	</widget>
	<packing>
	  <property name="padding">0</property>
	  <property name="expand">False</property>
	  <property name="fill">True</property>
	  <property name="pack_type">GTK_PACK_END</property>
	</packing>
      </child>

      <child>
	<widget class="GtkHBox" id="hbox9">
	  <property name="visible">True</property>
	  <property name="homogeneous">False</property>
	  <property name="spacing">0</property>

	  <child>
	    <widget class="GtkTable" id="table1">
	      <property name="visible">True</property>
	      <property name="n_rows">2</property>
	      <property name="n_columns">2</property>
	      <property name="homogeneous">False</property>
	      <property name="row_spacing">0</property>
	      <property name="column_spacing">0</property>

	      <child>
		<widget class="GtkLabel" id="label27">
		  <property name="visible">True</property>
		  <property name="label" translatable="yes">Description:</property>
		  <property name="use_underline">False</property>
		  <property name="use_markup">False</property>
		  <property name="justify">GTK_JUSTIFY_RIGHT</property>
		  <property name="wrap">False</property>
		  <property name="selectable">False</property>
		  <property name="xalign">0</property>
		  <property name="yalign">0.5</property>
		  <property name="xpad">0</property>
		  <property name="ypad">0</property>
		</widget>
		<packing>
		  <property name="left_attach">0</property>
		  <property name="right_attach">1</property>
		  <property name="top_attach">0</property>
		  <property name="bottom_attach">1</property>
		  <property name="x_options">fill</property>
		  <property name="y_options"></property>
		</packing>
	      </child>

	      <child>
		<widget class="GtkEntry" id="description">
		  <property name="visible">True</property>
		  <property name="can_focus">True</property>
		  <property name="editable">True</property>
		  <property name="visibility">True</property>
		  <property name="max_length">0</property>
		  <property name="text" translatable="yes"></property>
		  <property name="has_frame">True</property>
		  <property name="invisible_char" translatable="yes">*</property>
		  <property name="activates_default">False</property>
		</widget>
		<packing>
		  <property name="left_attach">1</property>
		  <property name="right_attach">2</property>
		  <property name="top_attach">0</property>
		  <property name="bottom_attach">1</property>
		  <property name="y_options"></property>
		</packing>
	      </child>

	      <child>
		<widget class="GtkEntry" id="tag">
		  <property name="visible">True</property>
		  <property name="can_focus">True</property>
		  <property name="editable">True</property>
		  <property name="visibility">True</property>
		  <property name="max_length">0</property>
		  <property name="text" translatable="yes"></property>
		  <property name="has_frame">True</property>
		  <property name="invisible_char" translatable="yes">*</property>
		  <property name="activates_default">False</property>
		</widget>
		<packing>
		  <property name="left_attach">1</property>
		  <property name="right_attach">2</property>
		  <property name="top_attach">1</property>
		  <property name="bottom_attach">2</property>
		  <property name="y_options"></property>
		</packing>
	      </child>

	      <child>
		<widget class="GtkLabel" id="label28">
		  <property name="visible">True</property>
		  <property name="label" translatable="yes">Tag:</property>
		  <property name="use_underline">False</property>
		  <property name="use_markup">False</property>
		  <property name="justify">GTK_JUSTIFY_RIGHT</property>
		  <property name="wrap">False</property>
		  <property name="selectable">False</property>
		  <property name="xalign">0</property>
		  <property name="yalign">0.5</property>
		  <property name="xpad">0</property>
		  <property name="ypad">0</property>
		</widget>
		<packing>
		  <property name="left_attach">0</property>
		  <property name="right_attach">1</property>
		  <property name="top_attach">1</property>
		  <property name="bottom_attach">2</property>
		  <property name="x_options">fill</property>
		  <property name="y_options"></property>
		</packing>
	      </child>
	    </widget>
	    <packing>
	      <property name="padding">0</property>
	      <property name="expand">True</property>
	      <property name="fill">True</property>
	    </packing>
	  </child>
	</widget>
	<packing>
	  <property name="padding">0</property>
	  <property name="expand">True</property>
	  <property name="fill">True</property>
	</packing>
      </child>
    </widget>
  </child>
</widget>

<widget class="GtkWindow" id="mainWindow">
  <property name="visible">True</property>
  <property name="title" translatable="yes">Kofoto</property>
  <property name="type">GTK_WINDOW_TOPLEVEL</property>
  <property name="window_position">GTK_WIN_POS_NONE</property>
  <property name="modal">False</property>
  <property name="default_width">650</property>
  <property name="default_height">500</property>
  <property name="resizable">True</property>
  <property name="destroy_with_parent">False</property>

  <child>
    <widget class="GtkVBox" id="vbox4">
      <property name="visible">True</property>
      <property name="homogeneous">False</property>
      <property name="spacing">0</property>

      <child>
	<widget class="GtkMenuBar" id="menubar2">
	  <property name="visible">True</property>

	  <child>
	    <widget class="GtkMenuItem" id="file1">
	      <property name="visible">True</property>
	      <property name="label" translatable="yes">_File</property>
	      <property name="use_underline">True</property>

	      <child>
		<widget class="GtkMenu" id="file1_menu">

		  <child>
		    <widget class="GtkImageMenuItem" id="save">
		      <property name="visible">True</property>
		      <property name="label" translatable="yes">_Save</property>
		      <property name="use_underline">True</property>
		      <signal name="activate" handler="on_save_activate" last_modification_time="Sat, 17 May 2003 15:02:14 GMT"/>

		      <child internal-child="image">
			<widget class="GtkImage" id="image10">
			  <property name="visible">True</property>
			  <property name="stock">gtk-save</property>
			  <property name="icon_size">1</property>
			  <property name="xalign">0.5</property>
			  <property name="yalign">0.5</property>
			  <property name="xpad">0</property>
			  <property name="ypad">0</property>
			</widget>
		      </child>
		    </widget>
		  </child>

		  <child>
		    <widget class="GtkImageMenuItem" id="revert">
		      <property name="visible">True</property>
		      <property name="label" translatable="yes">_Revert</property>
		      <property name="use_underline">True</property>
		      <signal name="activate" handler="on_revert_activate" last_modification_time="Sat, 17 May 2003 15:02:14 GMT"/>

		      <child internal-child="image">
			<widget class="GtkImage" id="image11">
			  <property name="visible">True</property>
			  <property name="stock">gtk-revert-to-saved</property>
			  <property name="icon_size">1</property>
			  <property name="xalign">0.5</property>
			  <property name="yalign">0.5</property>
			  <property name="xpad">0</property>
			  <property name="ypad">0</property>
			</widget>
		      </child>
		    </widget>
		  </child>

		  <child>
		    <widget class="GtkMenuItem" id="menuitem3">
		      <property name="visible">True</property>
		    </widget>
		  </child>

		  <child>
		    <widget class="GtkImageMenuItem" id="quit">
		      <property name="visible">True</property>
		      <property name="label" translatable="yes">_Quit</property>
		      <property name="use_underline">True</property>
		      <signal name="activate" handler="on_quit_activate" last_modification_time="Sat, 17 May 2003 15:02:14 GMT"/>

		      <child internal-child="image">
			<widget class="GtkImage" id="image12">
			  <property name="visible">True</property>
			  <property name="stock">gtk-quit</property>
			  <property name="icon_size">1</property>
			  <property name="xalign">0.5</property>
			  <property name="yalign">0.5</property>
			  <property name="xpad">0</property>
			  <property name="ypad">0</property>
			</widget>
		      </child>
		    </widget>
		  </child>
		</widget>
	      </child>
	    </widget>
	  </child>
	</widget>
	<packing>
	  <property name="padding">0</property>
	  <property name="expand">False</property>
	  <property name="fill">False</property>
	</packing>
      </child>

      <child>
	<widget class="GtkEntry" id="sourceEntry">
	  <property name="visible">True</property>
	  <property name="can_focus">True</property>
	  <property name="editable">True</property>
	  <property name="visibility">True</property>
	  <property name="max_length">0</property>
	  <property name="text" translatable="yes"></property>
	  <property name="has_frame">True</property>
	  <property name="invisible_char" translatable="yes">*</property>
	  <property name="activates_default">False</property>
	</widget>
	<packing>
	  <property name="padding">0</property>
	  <property name="expand">False</property>
	  <property name="fill">False</property>
	</packing>
      </child>

<<<<<<< HEAD
<widget class="GtkDialog" id="tagAndDescriptionDialog">
  <property name="visible">True</property>
  <property name="title" translatable="yes">Properties</property>
  <property name="type">GTK_WINDOW_TOPLEVEL</property>
  <property name="window_position">GTK_WIN_POS_NONE</property>
  <property name="modal">False</property>
  <property name="resizable">True</property>
  <property name="destroy_with_parent">False</property>
  <property name="has_separator">True</property>

  <child internal-child="vbox">
    <widget class="GtkVBox" id="dialog-vbox2">
      <property name="visible">True</property>
      <property name="homogeneous">False</property>
      <property name="spacing">0</property>

      <child internal-child="action_area">
	<widget class="GtkHButtonBox" id="dialog-action_area2">
=======
      <child>
	<widget class="GtkHPaned" id="hpaned2">
>>>>>>> dc102b6e
	  <property name="visible">True</property>
	  <property name="can_focus">True</property>

	  <child>
	    <widget class="GtkNotebook" id="sourceNotebook">
	      <property name="visible">True</property>
	      <property name="can_focus">True</property>
	      <property name="show_tabs">True</property>
	      <property name="show_border">True</property>
	      <property name="tab_pos">GTK_POS_TOP</property>
	      <property name="scrollable">False</property>
	      <property name="enable_popup">False</property>

	      <child>
		<widget class="GtkScrolledWindow" id="scrolledwindow3">
		  <property name="visible">True</property>
		  <property name="can_focus">True</property>
		  <property name="hscrollbar_policy">GTK_POLICY_AUTOMATIC</property>
		  <property name="vscrollbar_policy">GTK_POLICY_AUTOMATIC</property>
		  <property name="shadow_type">GTK_SHADOW_NONE</property>
		  <property name="window_placement">GTK_CORNER_TOP_LEFT</property>

		  <child>
		    <widget class="GtkTreeView" id="albumView">
		      <property name="visible">True</property>
		      <property name="can_focus">True</property>
		      <property name="headers_visible">False</property>
		      <property name="rules_hint">False</property>
		      <property name="reorderable">False</property>
		      <property name="enable_search">True</property>
		    </widget>
		  </child>
		</widget>
		<packing>
		  <property name="tab_expand">False</property>
		  <property name="tab_fill">True</property>
		</packing>
	      </child>

	      <child>
		<widget class="GtkLabel" id="label29">
		  <property name="visible">True</property>
		  <property name="label" translatable="yes">Albums</property>
		  <property name="use_underline">False</property>
		  <property name="use_markup">False</property>
		  <property name="justify">GTK_JUSTIFY_LEFT</property>
		  <property name="wrap">False</property>
		  <property name="selectable">False</property>
		  <property name="xalign">0.5</property>
		  <property name="yalign">0.5</property>
		  <property name="xpad">0</property>
		  <property name="ypad">0</property>
		</widget>
		<packing>
		  <property name="type">tab</property>
		</packing>
	      </child>

	      <child>
		<widget class="GtkLabel" id="label30">
		  <property name="visible">True</property>
		  <property name="label" translatable="yes">Directories...</property>
		  <property name="use_underline">False</property>
		  <property name="use_markup">False</property>
		  <property name="justify">GTK_JUSTIFY_LEFT</property>
		  <property name="wrap">False</property>
		  <property name="selectable">False</property>
		  <property name="xalign">0.5</property>
		  <property name="yalign">0.5</property>
		  <property name="xpad">0</property>
		  <property name="ypad">0</property>
		</widget>
		<packing>
		  <property name="tab_expand">False</property>
		  <property name="tab_fill">True</property>
		</packing>
	      </child>

	      <child>
		<widget class="GtkLabel" id="label31">
		  <property name="visible">True</property>
		  <property name="label" translatable="yes">Directories</property>
		  <property name="use_underline">False</property>
		  <property name="use_markup">False</property>
		  <property name="justify">GTK_JUSTIFY_LEFT</property>
		  <property name="wrap">False</property>
		  <property name="selectable">False</property>
		  <property name="xalign">0.5</property>
		  <property name="yalign">0.5</property>
		  <property name="xpad">0</property>
		  <property name="ypad">0</property>
		</widget>
		<packing>
		  <property name="type">tab</property>
		</packing>
	      </child>

	      <child>
		<widget class="GtkVBox" id="vbox5">
		  <property name="visible">True</property>
		  <property name="homogeneous">False</property>
		  <property name="spacing">0</property>

		  <child>
		    <widget class="GtkHBox" id="hbox10">
		      <property name="visible">True</property>
		      <property name="homogeneous">False</property>
		      <property name="spacing">0</property>

		      <child>
			<widget class="GtkVBox" id="vbox6">
			  <property name="visible">True</property>
			  <property name="homogeneous">False</property>
			  <property name="spacing">0</property>

			  <child>
			    <widget class="GtkCheckButton" id="autoExpand">
			      <property name="visible">True</property>
			      <property name="can_focus">True</property>
			      <property name="label" translatable="yes">Auto expand</property>
			      <property name="use_underline">True</property>
			      <property name="relief">GTK_RELIEF_NORMAL</property>
			      <property name="active">True</property>
			      <property name="inconsistent">False</property>
			      <property name="draw_indicator">True</property>
			    </widget>
			    <packing>
			      <property name="padding">0</property>
			      <property name="expand">False</property>
			      <property name="fill">False</property>
			    </packing>
			  </child>

			  <child>
			    <widget class="GtkCheckButton" id="autoCollapse">
			      <property name="visible">True</property>
			      <property name="can_focus">True</property>
			      <property name="label" translatable="yes">Auto collapse</property>
			      <property name="use_underline">True</property>
			      <property name="relief">GTK_RELIEF_NORMAL</property>
			      <property name="active">True</property>
			      <property name="inconsistent">False</property>
			      <property name="draw_indicator">True</property>
			    </widget>
			    <packing>
			      <property name="padding">0</property>
			      <property name="expand">False</property>
			      <property name="fill">False</property>
			    </packing>
			  </child>
			</widget>
			<packing>
			  <property name="padding">0</property>
			  <property name="expand">False</property>
			  <property name="fill">False</property>
			</packing>
		      </child>

		      <child>
			<widget class="GtkVBox" id="vbox7">
			  <property name="visible">True</property>
			  <property name="homogeneous">False</property>
			  <property name="spacing">0</property>

			  <child>
			    <widget class="GtkRadioButton" id="categoriesOr">
			      <property name="visible">True</property>
			      <property name="can_focus">True</property>
			      <property name="label" translatable="yes">Or</property>
			      <property name="use_underline">True</property>
			      <property name="relief">GTK_RELIEF_NORMAL</property>
			      <property name="active">False</property>
			      <property name="inconsistent">False</property>
			      <property name="draw_indicator">True</property>
			    </widget>
			    <packing>
			      <property name="padding">0</property>
			      <property name="expand">False</property>
			      <property name="fill">False</property>
			    </packing>
			  </child>

			  <child>
			    <widget class="GtkRadioButton" id="categoriesAnd">
			      <property name="visible">True</property>
			      <property name="can_focus">True</property>
			      <property name="label" translatable="yes">And</property>
			      <property name="use_underline">True</property>
			      <property name="relief">GTK_RELIEF_NORMAL</property>
			      <property name="active">False</property>
			      <property name="inconsistent">False</property>
			      <property name="draw_indicator">True</property>
			      <property name="group">categoriesOr</property>
			    </widget>
			    <packing>
			      <property name="padding">0</property>
			      <property name="expand">False</property>
			      <property name="fill">False</property>
			    </packing>
			  </child>
			</widget>
			<packing>
			  <property name="padding">0</property>
			  <property name="expand">False</property>
			  <property name="fill">False</property>
			  <property name="pack_type">GTK_PACK_END</property>
			</packing>
		      </child>

		      <child>
			<widget class="GtkButton" id="categorySearchButton">
			  <property name="visible">True</property>
			  <property name="can_focus">True</property>
			  <property name="label" translatable="yes">_Search</property>
			  <property name="use_underline">True</property>
			  <property name="relief">GTK_RELIEF_NORMAL</property>
			</widget>
			<packing>
			  <property name="padding">2</property>
			  <property name="expand">True</property>
			  <property name="fill">True</property>
			  <property name="pack_type">GTK_PACK_END</property>
			</packing>
		      </child>
		    </widget>
		    <packing>
		      <property name="padding">0</property>
		      <property name="expand">False</property>
		      <property name="fill">True</property>
		    </packing>
		  </child>

		  <child>
		    <widget class="GtkScrolledWindow" id="scrolledwindow4">
		      <property name="visible">True</property>
		      <property name="can_focus">True</property>
		      <property name="hscrollbar_policy">GTK_POLICY_AUTOMATIC</property>
		      <property name="vscrollbar_policy">GTK_POLICY_AUTOMATIC</property>
		      <property name="shadow_type">GTK_SHADOW_NONE</property>
		      <property name="window_placement">GTK_CORNER_TOP_LEFT</property>

		      <child>
			<widget class="GtkTreeView" id="categoryView">
			  <property name="visible">True</property>
			  <property name="can_focus">True</property>
			  <property name="headers_visible">False</property>
			  <property name="rules_hint">False</property>
			  <property name="reorderable">False</property>
			  <property name="enable_search">True</property>
			</widget>
		      </child>
		    </widget>
		    <packing>
		      <property name="padding">0</property>
		      <property name="expand">True</property>
		      <property name="fill">True</property>
		      <property name="pack_type">GTK_PACK_END</property>
		    </packing>
		  </child>
		</widget>
		<packing>
		  <property name="tab_expand">False</property>
		  <property name="tab_fill">True</property>
		</packing>
	      </child>

	      <child>
		<widget class="GtkLabel" id="label32">
		  <property name="visible">True</property>
		  <property name="label" translatable="yes">Categories</property>
		  <property name="use_underline">False</property>
		  <property name="use_markup">False</property>
		  <property name="justify">GTK_JUSTIFY_LEFT</property>
		  <property name="wrap">False</property>
		  <property name="selectable">False</property>
		  <property name="xalign">0.5</property>
		  <property name="yalign">0.5</property>
		  <property name="xpad">0</property>
		  <property name="ypad">0</property>
		</widget>
		<packing>
		  <property name="type">tab</property>
		</packing>
	      </child>
	    </widget>
	    <packing>
	      <property name="shrink">True</property>
	      <property name="resize">False</property>
	    </packing>
	  </child>

	  <child>
	    <widget class="GtkVBox" id="vbox8">
	      <property name="visible">True</property>
	      <property name="homogeneous">False</property>
	      <property name="spacing">0</property>

	      <child>
		<widget class="GtkToolbar" id="toolbar4">
		  <property name="border_width">1</property>
		  <property name="visible">True</property>
		  <property name="orientation">GTK_ORIENTATION_HORIZONTAL</property>
		  <property name="toolbar_style">GTK_TOOLBAR_ICONS</property>
		  <property name="tooltips">True</property>

		  <child>
		    <widget class="toggle" id="expandViewToggleButton">
		      <property name="visible">True</property>
		      <property name="label" translatable="yes">Expand</property>
		      <property name="use_underline">True</property>
		      <property name="active">False</property>
		      <property name="inconsistent">False</property>
		    </widget>
		  </child>

		  <child>
		    <widget class="toggle" id="thumbnailsViewToggleButton">
		      <property name="visible">True</property>
		      <property name="label" translatable="yes">Thumbnails</property>
		      <property name="use_underline">True</property>
		      <property name="active">False</property>
		      <property name="inconsistent">False</property>
		      <property name="new_group">True</property>
		    </widget>
		    <packing>
		      <property name="new_group">True</property>
		    </packing>
		  </child>

		  <child>
		    <widget class="toggle" id="objectViewToggleButton">
		      <property name="visible">True</property>
		      <property name="label" translatable="yes">objectViewToggleButton</property>
		      <property name="use_underline">True</property>
		      <property name="stock_pixmap">gtk-bold</property>
		      <property name="active">False</property>
		      <property name="inconsistent">False</property>
		    </widget>
		  </child>

		  <child>
		    <widget class="toggle" id="tableViewToggleButton">
		      <property name="visible">True</property>
		      <property name="label" translatable="yes">Thumbnails</property>
		      <property name="use_underline">True</property>
		      <property name="stock_pixmap">gtk-justify-fill</property>
		      <property name="active">True</property>
		      <property name="inconsistent">False</property>
		    </widget>
		  </child>

		  <child>
		    <widget class="button" id="zoom100">
		      <property name="visible">True</property>
		      <property name="label">gtk-zoom-100</property>
		      <property name="use_stock">True</property>
		      <property name="new_group">True</property>
		    </widget>
		    <packing>
		      <property name="new_group">True</property>
		    </packing>
		  </child>

		  <child>
		    <widget class="button" id="zoomToFit">
		      <property name="visible">True</property>
		      <property name="label">gtk-zoom-fit</property>
		      <property name="use_stock">True</property>
		    </widget>
		  </child>

		  <child>
		    <widget class="button" id="zoomOut">
		      <property name="visible">True</property>
		      <property name="label">gtk-zoom-out</property>
		      <property name="use_stock">True</property>
		    </widget>
		  </child>

		  <child>
		    <widget class="button" id="zoomIn">
		      <property name="visible">True</property>
		      <property name="label">gtk-zoom-in</property>
		      <property name="use_stock">True</property>
		    </widget>
		  </child>

		  <child>
		    <widget class="button" id="previousButton">
		      <property name="visible">True</property>
		      <property name="label">gtk-go-back</property>
		      <property name="use_stock">True</property>
		      <property name="new_group">True</property>
		    </widget>
		    <packing>
		      <property name="new_group">True</property>
		    </packing>
		  </child>

		  <child>
		    <widget class="button" id="nextButton">
		      <property name="visible">True</property>
		      <property name="label">gtk-go-forward</property>
		      <property name="use_stock">True</property>
		    </widget>
		  </child>
		</widget>
		<packing>
		  <property name="padding">0</property>
		  <property name="expand">False</property>
		  <property name="fill">False</property>
		</packing>
	      </child>

	      <child>
		<widget class="GtkHBox" id="hbox11">
		  <property name="visible">True</property>
		  <property name="homogeneous">False</property>
		  <property name="spacing">0</property>

		  <child>
		    <widget class="GtkScrolledWindow" id="tableViewScroll">
		      <property name="can_focus">True</property>
		      <property name="hscrollbar_policy">GTK_POLICY_AUTOMATIC</property>
		      <property name="vscrollbar_policy">GTK_POLICY_AUTOMATIC</property>
		      <property name="shadow_type">GTK_SHADOW_NONE</property>
		      <property name="window_placement">GTK_CORNER_TOP_LEFT</property>

		      <child>
			<widget class="GtkTreeView" id="tableView">
			  <property name="visible">True</property>
			  <property name="can_focus">True</property>
			  <property name="headers_visible">True</property>
			  <property name="rules_hint">True</property>
			  <property name="reorderable">False</property>
			  <property name="enable_search">True</property>
			</widget>
		      </child>
		    </widget>
		    <packing>
		      <property name="padding">0</property>
		      <property name="expand">True</property>
		      <property name="fill">True</property>
		    </packing>
		  </child>

		  <child>
		    <widget class="GtkEventBox" id="objectView">

		      <child>
			<placeholder/>
		      </child>
		    </widget>
		    <packing>
		      <property name="padding">0</property>
		      <property name="expand">True</property>
		      <property name="fill">True</property>
		    </packing>
		  </child>

		  <child>
		    <widget class="GtkEventBox" id="thumbnailView">

		      <child>
			<placeholder/>
		      </child>
		    </widget>
		    <packing>
		      <property name="padding">0</property>
		      <property name="expand">True</property>
		      <property name="fill">True</property>
		    </packing>
		  </child>
		</widget>
		<packing>
		  <property name="padding">0</property>
		  <property name="expand">True</property>
		  <property name="fill">True</property>
		</packing>
	      </child>
	    </widget>
	    <packing>
	      <property name="shrink">True</property>
	      <property name="resize">True</property>
	    </packing>
	  </child>
	</widget>
	<packing>
	  <property name="padding">0</property>
	  <property name="expand">True</property>
	  <property name="fill">True</property>
	</packing>
      </child>
    </widget>
  </child>
</widget>

</glade-interface><|MERGE_RESOLUTION|>--- conflicted
+++ resolved
@@ -254,9 +254,9 @@
   </child>
 </widget>
 
-<widget class="GtkDialog" id="categoryProperties">
+<widget class="GtkDialog" id="tagAndDescriptionDialog">
   <property name="visible">True</property>
-  <property name="title" translatable="yes">Category</property>
+  <property name="title" translatable="yes">Properties</property>
   <property name="type">GTK_WINDOW_TOPLEVEL</property>
   <property name="window_position">GTK_WIN_POS_NONE</property>
   <property name="modal">False</property>
@@ -558,29 +558,8 @@
 	</packing>
       </child>
 
-<<<<<<< HEAD
-<widget class="GtkDialog" id="tagAndDescriptionDialog">
-  <property name="visible">True</property>
-  <property name="title" translatable="yes">Properties</property>
-  <property name="type">GTK_WINDOW_TOPLEVEL</property>
-  <property name="window_position">GTK_WIN_POS_NONE</property>
-  <property name="modal">False</property>
-  <property name="resizable">True</property>
-  <property name="destroy_with_parent">False</property>
-  <property name="has_separator">True</property>
-
-  <child internal-child="vbox">
-    <widget class="GtkVBox" id="dialog-vbox2">
-      <property name="visible">True</property>
-      <property name="homogeneous">False</property>
-      <property name="spacing">0</property>
-
-      <child internal-child="action_area">
-	<widget class="GtkHButtonBox" id="dialog-action_area2">
-=======
       <child>
 	<widget class="GtkHPaned" id="hpaned2">
->>>>>>> dc102b6e
 	  <property name="visible">True</property>
 	  <property name="can_focus">True</property>
 
