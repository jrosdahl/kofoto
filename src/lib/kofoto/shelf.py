--- conflicted
+++ resolved
@@ -2059,88 +2059,6 @@
         raise UnsettableChildrenError, self.getTag()
 
 
-<<<<<<< HEAD
-class AllAlbumsAlbum(MagicAlbum):
-    """An album with all albums, sorted by tag."""
-
-    ##############################
-    # Public methods.
-
-    def getChildren(self):
-        """Get the album's children.
-
-        Returns an iterable returning the albums.
-        """
-        albums = self.shelf._getAllAlbumsCache()
-        if albums != None:
-            for album in albums:
-                yield album
-        else:
-            cursor = self.shelf._getConnection().cursor()
-            cursor.execute(
-                " select   id"
-                " from     album"
-                " order by tag")
-            albums = []
-            for (albumid,) in cursor:
-                album = self.shelf.getAlbum(albumid)
-                albums.append(album)
-                yield album
-            self.shelf._setAllAlbumsCache(albums)
-
-
-    def getAlbumChildren(self):
-        """Get the album's album children.
-
-        Returns an iterable returning the albums.
-        """
-        return self.getChildren()
-
-
-class AllImagesAlbum(MagicAlbum):
-    """An album with all images, sorted by capture timestamp."""
-
-    ##############################
-    # Public methods.
-
-    def getChildren(self):
-        """Get the album's children.
-
-        Returns an iterable returning the images.
-        """
-        images = self.shelf._getAllImagesCache()
-        if images != None:
-            for image in images:
-                yield image
-        else:
-            cursor = self.shelf._getConnection().cursor()
-            cursor.execute(
-                " select   i.id, i.hash, i.directory, i.filename, i.mtime,"
-                "          i.width, i.height"
-                " from     image as i left join attribute as a"
-                " on       i.id = a.object and a.name = 'captured'"
-                " order by a.lcvalue, i.directory, i.filename")
-            images = []
-            for (imageid, imghash, directory, filename, mtime, width,
-                 height) in cursor:
-                location = os.path.join(directory, filename)
-                image = self.shelf._imageFactory(
-                    imageid, imghash, location, mtime, width, height)
-                images.append(image)
-                yield image
-            self.shelf._setAllImagesCache(images)
-
-
-    def getAlbumChildren(self):
-        """Get the album's album children.
-
-        Returns an iterable returning the images.
-        """
-        return []
-
-
-=======
->>>>>>> 3fa24782
 class OrphansAlbum(MagicAlbum):
     """An album with all albums and images that are orphans."""
 
